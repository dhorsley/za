package main

import (
    "fmt"
    "math"
    "math/big"
    "reflect"
    "strconv"
    "unsafe"
)


// intStrCache provides a cache for small integer to string conversions to reduce allocations.
var intStrCache [1024]string

// intToString is a faster version of strconv.Itoa for small, non-negative integers.
func intToString(i int) string {
    if i >= 0 && i < len(intStrCache) {
        return intStrCache[i]
    }
    return strconv.Itoa(i)
}

func unsafeSet(dest reflect.Value, obj any) {
    if !dest.CanAddr() {
        panic("unsafeSet called on non-addressable destination")
    }
	r := reflect.ValueOf(obj)
	dest = reflect.New(r.Type()).Elem()
	dest.Set(r)
}


// AccessType represents different ways to access data structures (array indexing, map lookup, etc)
type AccessType int

const (
    AccessVariable AccessType = iota
    AccessArray
    AccessMap
    AccessField
)

// Access represents a single step in accessing nested data structures
// Key is used for array indices and map keys
// Field is used for struct field access
type Access struct {
    Type  AccessType
    Key   any    // For array/map access
    Field string // For struct access
}

func (a Access) String() string {
    t := []string{"variable", "array", "map", "field"}[a.Type]
    return sf("Access(t %s,k %v,f %s)", t, a.Key, a.Field)
}

// Chain represents the complete path to access a nested value
// Name is the root variable name
// Accesses contains the sequence of operations to reach the target
// FinalType is the expected type after all accesses
type Chain struct {
    Name      string
    Accesses  []Access
    BindPos   uint64 // Store bind position to avoid passing lident around.
    FinalType reflect.Type
}

// Typemap provides type mapping for Za types to Go reflect.Types.
// This is initialized once at package level to avoid recreation and locking issues.
var Typemap map[string]reflect.Type

func init() {
    for i := 0; i < len(intStrCache); i++ {
        intStrCache[i] = strconv.Itoa(i)
    }

    var tb bool
    var tu uint
    var tu8 uint8
    var tu32 uint32
    var tu64 uint64
    var ti int
    var tf64 float64
    var ts string
    var tbi *big.Int
    var tbf *big.Float

    var stb []bool
    var stu []uint
    var stu8 []uint8
    var stu32 []uint32
    var stu64 []uint64
    var sti []int
    var stf64 []float64
    var sts []string
    var stbi []*big.Int
    var stbf []*big.Float
    var stmixed []any

    Typemap = make(map[string]reflect.Type)
    Typemap["bool"] = reflect.TypeOf(tb)
    Typemap["uint"] = reflect.TypeOf(tu)
    Typemap["uint8"] = reflect.TypeOf(tu8)
    Typemap["uint32"] = reflect.TypeOf(tu32)
    Typemap["uint64"] = reflect.TypeOf(tu64)
    Typemap["ulong"] = reflect.TypeOf(tu32)
    Typemap["uxlong"] = reflect.TypeOf(tu64)
    Typemap["byte"] = reflect.TypeOf(tu8)
    Typemap["int"] = reflect.TypeOf(ti)
    Typemap["float"] = reflect.TypeOf(tf64)
    Typemap["bigi"] = reflect.TypeOf(tbi)
    Typemap["bigf"] = reflect.TypeOf(tbf)
    Typemap["string"] = reflect.TypeOf(ts)
    Typemap["mixed"] = reflect.TypeOf((*any)(nil)).Elem()
    Typemap["any"] = reflect.TypeOf((*any)(nil)).Elem()
    Typemap["[]bool"] = reflect.TypeOf(stb)
    Typemap["[]uint"] = reflect.TypeOf(stu)
    Typemap["[]uint8"] = reflect.TypeOf(stu8)
    Typemap["[]byte"] = reflect.TypeOf(stu8)
    Typemap["[]int"] = reflect.TypeOf(sti)
    Typemap["[]uint32"] = reflect.TypeOf(stu32)
    Typemap["[]uint64"] = reflect.TypeOf(stu64)
    Typemap["[]float"] = reflect.TypeOf(stf64)
    Typemap["[]string"] = reflect.TypeOf(sts)
    Typemap["[]bigi"] = reflect.TypeOf(stbi)
    Typemap["[]bigf"] = reflect.TypeOf(stbf)
    Typemap["[]mixed"] = reflect.TypeOf(stmixed)
    Typemap["[]any"] = reflect.TypeOf(stmixed)
    Typemap["[]"] = reflect.TypeOf(stmixed)
    Typemap["map"] = nil
}

// growSlice ensures a slice has enough capacity and length for a given index.
// It returns a new slice if growth was necessary.
func growSlice(slice reflect.Value, index int, valueForTyping any) (reflect.Value, error) {

    // If the incoming value is invalid (e.g., from a nil interface), it means
    // we are performing indexed access on something that doesn't exist yet.
    // We must "auto-vivify" a new slice to hold the value. The type of the
    // new slice is inferred from the value being assigned.
    if !slice.IsValid() {
        elemType := reflect.TypeOf(valueForTyping)
        // This handles the case where a nil is being assigned to a new variable.
        // We default to creating a slice of interfaces ([]any).
        if elemType == nil {
            elemType = reflect.TypeOf((*any)(nil)).Elem()
        }
        sliceType := reflect.SliceOf(elemType)
        newSlice := reflect.MakeSlice(sliceType, index+1, index+1)
        return newSlice, nil
    }

    // If we get an interface, it's likely from a container like []any. If it's
    // nil, we can safely replace it with a new slice (auto-vivification).
    if slice.Kind() == reflect.Interface {
        if slice.IsNil() {
            newSlice := reflect.MakeSlice(reflect.TypeOf([]any{}), index+1, index+1)
            return newSlice, nil
        }
        // If the interface is not nil, unwrap it and proceed.
        slice = slice.Elem()
    }

    if slice.Kind() != reflect.Slice {
        // Attempt to handle array-like access on a nil or empty map. This is a
        // common case when a variable is declared but not initialized.
        if slice.Kind() == reflect.Map && slice.Len() == 0 {
            newSlice := reflect.MakeSlice(reflect.TypeOf([]any{}), index+1, index+1)
            return newSlice, nil
        }
        return slice, fmt.Errorf("cannot perform array access on non-slice type: %v", slice.Type())
    }

    if index >= slice.Len() {
        newSize := index + 1
        newCap := slice.Cap()
        if newSize > newCap {
            newCap = newSize
            if newCap < 2*slice.Cap() {
                newCap = 2 * slice.Cap()
            }
        }
        newSlice := reflect.MakeSlice(slice.Type(), newSize, newCap)
        for i := 0; i < slice.Len(); i++ {
            copyHelper(newSlice.Index(i), slice.Index(i))
        }
        return newSlice, nil
    }
    return slice, nil
}

// convertAssignmentValue handles type conversions and checking for assignments.
func convertAssignmentValue(targetType reflect.Type, value any) (any, error) {

    // If targetType is nil, it signifies assignment to a new key in a map or a new
    // element in a slice that is being auto-vivified. In this case, there's no
    // existing type to convert to, so we accept the new value as-is.
    if targetType == nil {
        return value, nil
    }

    // Handle nil value - always allowed for auto-vivified containers
    if value == nil {
        switch targetType.Kind() {
        case reflect.Interface, reflect.Slice, reflect.Map, reflect.Ptr, reflect.Chan:
            return nil, nil
        default:
            return nil, fmt.Errorf("cannot assign nil to %v", targetType)
        }
    }

    // Cache reflection value to avoid repeated calls
    valueReflect := reflect.ValueOf(value)
    valueKind := valueReflect.Kind()

    // Fast path for big number types using direct type comparison
    if targetType == Typemap["bigi"] {
        if value == nil {
            return nil, fmt.Errorf("cannot convert nil to big.Int")
        }
        if valueKind == reflect.Int || valueKind == reflect.Int32 || valueKind == reflect.Int64 {
            return GetAsBigInt(valueReflect.Interface()), nil
        }
        if valueKind == reflect.Interface {
            return GetAsBigInt(valueReflect.Elem().Interface()), nil
        }
        return GetAsBigInt(value), nil
    }
    if targetType == Typemap["bigf"] {
        if value == nil {
            return nil, fmt.Errorf("cannot convert nil to big.Float")
        }
        if valueKind == reflect.Float64 || valueKind == reflect.Float32 ||
            valueKind == reflect.Int || valueKind == reflect.Int32 || valueKind == reflect.Int64 {
            return GetAsBigFloat(valueReflect.Interface()), nil
        }
        if valueKind == reflect.Interface {
            return GetAsBigFloat(valueReflect.Elem().Interface()), nil
        }
        return GetAsBigFloat(value), nil
    }

    // Cache reflection values
    valueType := reflect.TypeOf(value)
    targetKind := targetType.Kind()

    // Handle interface special cases
    if targetKind == reflect.Interface {
        if valueType != nil && valueType.AssignableTo(targetType) {
            return value, nil
        }
        // Allow any value to be assigned to an empty interface (`any` or `interface{}`)
        if targetType.NumMethod() == 0 {
            return value, nil
        }
        return nil, fmt.Errorf("type %v does not implement interface %v", valueType, targetType)
    }

    // Handle array/slice element assignment
    if targetKind == reflect.Slice || targetKind == reflect.Array {
        valueKind := valueReflect.Kind()

        // Case 1: Assigning a whole slice/array to another slice/array
        if valueKind == reflect.Slice || valueKind == reflect.Array {
            sourceType := valueReflect.Type()
            targetElemType := targetType.Elem()
            sourceElemType := sourceType.Elem()

            // Fast path: if element types are directly assignable, just return the original value.
            if sourceElemType.AssignableTo(targetElemType) {
                return value, nil
            }

            // Slow path: element-by-element conversion is needed.
            sourceLen := valueReflect.Len()
            newSlice := reflect.MakeSlice(targetType, sourceLen, sourceLen)

            for i := 0; i < sourceLen; i++ {
                sourceElem := valueReflect.Index(i).Interface()
                // Recursively call convertAssignmentValue for each element.
                convertedElem, err := convertAssignmentValue(targetElemType, sourceElem)
                if err != nil {
                    return nil, fmt.Errorf("error converting slice element at index %d: %w", i, err)
                }
                // reflect.ValueOf(nil) is not valid, so handle that case by setting a zero value.
                if convertedElem == nil {
                    newSlice.Index(i).Set(reflect.Zero(targetElemType))
                } else {
                    val := reflect.ValueOf(convertedElem)
                    if val.Type().AssignableTo(targetElemType) {
                        newSlice.Index(i).Set(val)
                    } else {
                        return nil, fmt.Errorf("converted element of type %v is not assignable to slice element type %v", val.Type(), targetElemType)
                    }
                }
            }
            return newSlice.Interface(), nil
        }
        // If the target is a slice but the value is not, we fall through to the
        // generic assignability checks below. This correctly handles invalid
        // assignments like `slice = map`.
    }

    // Handle map element assignment
    if targetKind == reflect.Map {
        if valueType != nil {
            valueKind := valueType.Kind()
            // For whole map assignment
            if valueKind == reflect.Map {
                // For untyped, allow if key/value types are compatible
                if valueType.Key().AssignableTo(targetType.Key()) &&
                    valueType.Elem().AssignableTo(targetType.Elem()) {
                    return value, nil
                }
            }
        }
        // For element assignment (m[k] = v), use element type
        elemType := targetType.Elem()
        return convertAssignmentValue(elemType, value)
    }

    // For untyped variables:
    // 1. Check direct assignability
    if valueType != nil && valueType.AssignableTo(targetType) {
        return value, nil
    }

    // 2. Try conversion for basic types only
    if valueType != nil && valueType.ConvertibleTo(targetType) {
        // Special handling for uint32
        if targetType.Kind() == reflect.Uint32 {
            switch v := value.(type) {
            case int:
                if v >= 0 && v <= math.MaxUint32 {
                    return uint32(v), nil
                }
                return nil, fmt.Errorf("int value %d out of range for uint32", v)
            case uint32:
                return v, nil
            default:
                return nil, fmt.Errorf("cannot convert %T to uint32", value)
            }
        }

        // Other basic type conversions
        switch targetType.Kind() {
        case reflect.Bool, reflect.Int, reflect.Int8, reflect.Int16, reflect.Int32, reflect.Int64,
            reflect.Uint, reflect.Uint8, reflect.Uint16, reflect.Uint64,
            reflect.Float32, reflect.Float64, reflect.String:
            return reflect.ValueOf(value).Convert(targetType).Interface(), nil
        }
    }

    // FINAL FALLBACK: If no other conversion rule matches, return the original value.
    // The subsequent assignment logic (e.g., reflect.Set) will be the final arbiter
    // of whether the assignment is valid. This allows for more dynamic assignments.
    return value, nil
}

/*
handleFieldAssignment is a helper function to handle direct field assignments
on a struct variable (e.g., `variable.field = value`). It fetches the struct,
creates a mutable copy, sets the field on the copy, and writes the modified
struct back.
*/
func handleFieldAssignment(lfs, rfs uint32, lident *[]Variable, varToken Token, fieldName string, value any) error {

<<<<<<< HEAD
=======
	// pf("inside HFA\n")
>>>>>>> 60fcddeb
	// ts is target struct
    ts, found := vget(&varToken, lfs, lident, varToken.tokText)
    if !found {
        return fmt.Errorf("record variable %v not found", varToken.tokText)
    }

	// reflection of target struct value:
    val := reflect.ValueOf(ts)

    if val.Kind() == reflect.Map {
        vsetElement(nil, lfs, lident, varToken.tokText, fieldName, value)
        return nil
    }

    if val.Kind() != reflect.Struct {
        return fmt.Errorf("variable %v is not a struct", varToken.tokText)
    }

	// enforce casing
	fieldName=renameSF(fieldName)

	// make a new temporary target struct type to work with and populate it from the original
<<<<<<< HEAD
    tmp := reflect.New(val.Type()).Elem()
    tmp.Set(val)
=======
	// pf("making temp\n")
    tmp := reflect.New(val.Type()).Elem()
    tmp.Set(val)
	// pf("temp make complete\n")
>>>>>>> 60fcddeb

	// get a ref to the required field:
    field := tmp.FieldByName(fieldName)
    if !field.IsValid() {
        return fmt.Errorf("field %v not found in struct %v", fieldName, varToken.tokText)
    }

<<<<<<< HEAD
    if !field.CanSet() {
        field = reflect.NewAt(field.Type(), unsafe.Pointer(field.UnsafeAddr())).Elem()
    }
=======
	// if the field is not public then change ref to a new instance of the field
	// this may not be right, it's an attempt to remove the taint
	// pf("settable check\n")
    if !field.CanSet() {
        field = reflect.NewAt(field.Type(), unsafe.Pointer(field.UnsafeAddr())).Elem()
    }
	// pf("field now settable\n")
>>>>>>> 60fcddeb

	// populate field value from required value in fn arguments
    if value == nil {
        field.Set(reflect.Zero(field.Type()))
    } else {
        valToSet := reflect.ValueOf(value)
        if valToSet.Type().AssignableTo(field.Type()) {
<<<<<<< HEAD
            field.Set(valToSet)
=======
			// pf("setting field with [%+v]\n",valToSet)
            field.Set(valToSet)
			// pf("field set complete\n")
>>>>>>> 60fcddeb
        } else {
            return fmt.Errorf("cannot assign result (%T) to %v.%v (%v)", value, varToken.tokText, fieldName, field.Type())
        }
    }

    var tok *Token
    if lfs == rfs {
        tok = &varToken
    }
    vset(tok, lfs, lident, varToken.tokText, tmp.Interface())
    return nil
}

/*
handleMapOrArrayFieldAssignment handles field assignments on structs that are
elements of a map or array (e.g., `map[key].field = value`). It retrieves the
enclosing map/array, creates a mutable copy of the target struct, modifies the
field on the copy, and then replaces the original struct in the container with
the modified version.
*/
func handleMapOrArrayFieldAssignment(lfs, rfs uint32, lident *[]Variable, varToken Token, key any, fieldName string, value any) error {
    container, found := vget(&varToken, lfs, lident, varToken.tokText)
    if !found {
        return fmt.Errorf("container variable %v not found", varToken.tokText)
    }

    var skey string
    var ikey int
    isMap := false

    // uppercase initial
    fieldName=renameSF(fieldName)

    switch k := key.(type) {
    case string:
        skey = k
        isMap = true
    case int:
        ikey = k
    default:
        return fmt.Errorf("unsupported key type %T", key)
    }

    containerVal := reflect.ValueOf(container)
    var targetStruct reflect.Value

    if isMap {
        if containerVal.Kind() != reflect.Map {
            return fmt.Errorf("variable %s is not a map", varToken.tokText)
        }
        mapVal := containerVal.MapIndex(reflect.ValueOf(skey))
        if !mapVal.IsValid() {
            return fmt.Errorf("key %s not found in map %s", skey, varToken.tokText)
        }
        targetStruct = mapVal.Elem()
    } else {
        if containerVal.Kind() != reflect.Slice && containerVal.Kind() != reflect.Array {
            return fmt.Errorf("variable %s is not an array or slice", varToken.tokText)
        }
        if ikey >= containerVal.Len() {
            return fmt.Errorf("index %d out of bounds for %s", ikey, varToken.tokText)
        }
        targetStruct = containerVal.Index(ikey).Elem()
    }

    if targetStruct.Kind() != reflect.Struct {
        return fmt.Errorf("element at %v is not a struct", key)
    }

    tmp := reflect.New(targetStruct.Type()).Elem()
    tmp.Set(targetStruct)

    field := tmp.FieldByName(fieldName)
    if !field.IsValid() {
        return fmt.Errorf("field %v not found in struct", fieldName)
    }

	if !field.CanSet() {
        field = reflect.NewAt(field.Type(), unsafe.Pointer(field.UnsafeAddr())).Elem()
    }

    if value == nil {
        field.Set(reflect.Zero(field.Type()))
    } else {
        valToSet := reflect.ValueOf(value)
        if valToSet.Type().AssignableTo(field.Type()) {
            field.Set(valToSet)
        } else {
            return fmt.Errorf("cannot assign result (%T) to field %s (%v)", value, fieldName, field.Type())
        }
    }

    var tok *Token
    if lfs == rfs {
        tok = &varToken
    }
    vsetElement(tok, lfs, lident, varToken.tokText, key, tmp.Interface())
    return nil
}

func (p *leparser) doAssign(lfs uint32, lident *[]Variable, rfs uint32, rident *[]Variable, tks []Token, expr *ExpressionCarton, eqPos int, hasComma bool) {
    // --- Path A: Single Assignment ---
    if !hasComma {
        assignee := tks[:eqPos]
        value := expr.result
        switch value.(type) {
        case string:
            value = interpolate(p.namespace, rfs, rident, value.(string))
        }

        la := len(assignee)

        if la == 1 { // a = val
            vset(&assignee[0], lfs, lident, assignee[0].tokText, value)
            return
        }
        if la == 3 && assignee[1].tokType == SYM_DOT { // a.f = val
            err := handleFieldAssignment(lfs, rfs, lident, assignee[0], assignee[2].tokText, value)
            if err != nil {
                expr.errVal = err
                expr.evalError = true
            }
            return
        }
        if la == 4 && assignee[1].tokType == LeftSBrace && assignee[3].tokType == RightSBrace {
            // Fast path for simple var[key] = value assignments
            key, err := p.Eval(rfs, assignee[2:3])
            if err != nil {
                expr.errVal = fmt.Errorf("could not evaluate index/key: %w", err)
                expr.evalError = true
                return
            }

            switch k := key.(type) {
            case int:
                if k < 0 {
                    expr.errVal = fmt.Errorf("negative element index: %d", k)
                    expr.evalError = true
                    return
                }
                if lfs == rfs {
                    vsetElement(&assignee[0], lfs, lident, assignee[0].tokText, k, value)
                } else {
                    vsetElement(nil, lfs, lident, assignee[0].tokText, k, value)
                }
            case string:
                skey := interpolate(p.namespace, rfs, rident, k)
                if lfs == rfs {
                    vsetElement(&assignee[0], lfs, lident, assignee[0].tokText, skey, value)
                } else {
                    vsetElement(nil, lfs, lident, assignee[0].tokText, skey, value)
                }
            case int64:
                if k < 0 {
                    expr.errVal = fmt.Errorf("negative element index: %d", k)
                    expr.evalError = true
                    return
                }
                if lfs == rfs {
                    vsetElement(&assignee[0], lfs, lident, assignee[0].tokText, int(k), value)
                } else {
                    vsetElement(nil, lfs, lident, assignee[0].tokText, int(k), value)
                }
            default:
                // Fallback for other types, convert to string
                skey := GetAsString(key)
                if lfs == rfs {
                    vsetElement(&assignee[0], lfs, lident, assignee[0].tokText, skey, value)
                } else {
                    vsetElement(nil, lfs, lident, assignee[0].tokText, skey, value)
                }
            }
            return
        }
        if la > 3 && assignee[1].tokType == LeftSBrace {
            // Find the MATCHING right bracket for the opening '[' at position 1
            bracketDepth := 1
            matchingRbPos := -1
            for i := 2; i < la && bracketDepth > 0; i++ {
                if assignee[i].tokType == LeftSBrace {
                    bracketDepth++
                } else if assignee[i].tokType == RightSBrace {
                    bracketDepth--
                    if bracketDepth == 0 {
                        matchingRbPos = i
                        break
                    }
                }
            }

            // Check for additional '[' tokens AFTER the matching closing ']' to detect multi-dimensional access
            hasSecondBracket := false
            if matchingRbPos != -1 && matchingRbPos+1 < la {
                for i := matchingRbPos + 1; i < la; i++ {
                    if assignee[i].tokType == LeftSBrace {
                        hasSecondBracket = true
                        break
                    }
                }
            }

            // If we have multiple bracket pairs, use complex assignment path
            if hasSecondBracket {
                if F_EnableComplexAssignments {
                    chain, err := p.parseAccessChain(assignee, lfs, lident, rfs, rident)
                    if err != nil {
                        expr.errVal = err
                        expr.evalError = true
                        return
                    }
                    err = p.processAssignment(chain, value, lident)
                    if err != nil {
                        expr.errVal = err
                        expr.evalError = true
                    }
                    return
                } else {
                    expr.errVal = fmt.Errorf("deeply nested assignments are not enabled; use F_EnableComplexAssignments=true")
                    expr.evalError = true
                    return
                }
            }

            // For single-dimensional assignment, find the LAST right bracket
            rbPos := -1
            for i := la - 1; i >= 2; i-- {
                if assignee[i].tokType == RightSBrace {
                    rbPos = i
                    break
                }
            }

            if rbPos != -1 {
                // We've found a ']', so this is likely an indexed assignment.
                // We delay key evaluation until we know which path we're on
                // to create a smaller scope for the 'key' variable, which helps
                // the compiler's escape analysis.

                // Check for a[k].f = val
                if rbPos+2 < la && assignee[rbPos+1].tokType == SYM_DOT {
                    key, err := p.Eval(rfs, assignee[2:rbPos])
                    if err != nil {
                        expr.errVal = fmt.Errorf("could not evaluate index/key: %w", err)
                        expr.evalError = true
                        return
                    }
                    fieldName := assignee[rbPos+2].tokText
                    err = handleMapOrArrayFieldAssignment(lfs, rfs, lident, assignee[0], key, fieldName, value)
                    if err != nil {
                        expr.errVal = err
                        expr.evalError = true
                    }
                } else { // a[k] = val
                    key, err := p.Eval(rfs, assignee[2:rbPos])
                    if err != nil {
                        expr.errVal = fmt.Errorf("could not evaluate index/key: %w", err)
                        expr.evalError = true
                        return
                    }

                    switch k := key.(type) {
                    case int:
                        if k < 0 {
                            expr.errVal = fmt.Errorf("negative element index: %d", k)
                            expr.evalError = true
                            return
                        }
                        if lfs == rfs {
                            vsetElement(&assignee[0], lfs, lident, assignee[0].tokText, k, value)
                        } else {
                            vsetElement(nil, lfs, lident, assignee[0].tokText, k, value)
                        }
                    case string:
                        skey := interpolate(p.namespace, rfs, rident, k)
                        if lfs == rfs {
                            vsetElement(&assignee[0], lfs, lident, assignee[0].tokText, skey, value)
                        } else {
                            vsetElement(nil, lfs, lident, assignee[0].tokText, skey, value)
                        }
                    case int64:
                        if k < 0 {
                            expr.errVal = fmt.Errorf("negative element index: %d", k)
                            expr.evalError = true
                            return
                        }
                        if lfs == rfs {
                            vsetElement(&assignee[0], lfs, lident, assignee[0].tokText, int(k), value)
                        } else {
                            vsetElement(nil, lfs, lident, assignee[0].tokText, int(k), value)
                        }
                    default:
                        // Fallback for other types, convert to string
                        skey := GetAsString(key)
                        if lfs == rfs {
                            vsetElement(&assignee[0], lfs, lident, assignee[0].tokText, skey, value)
                        } else {
                            vsetElement(nil, lfs, lident, assignee[0].tokText, skey, value)
                        }
                    }
                }
                return
            }
        }

        // Fallback for deeply nested assignments
        if F_EnableComplexAssignments {
            chain, err := p.parseAccessChain(assignee, lfs, lident, rfs, rident)
            if err != nil {
                expr.errVal = err
                expr.evalError = true
            }
            err = p.processAssignment(chain, value, lident)
            if err != nil {
                expr.errVal = err
                expr.evalError = true
            }
        } else {
            expr.errVal = fmt.Errorf("deeply nested assignments are not enabled; use F_EnableComplexAssignments=true")
            expr.evalError = true
        }
        return
    }

    // --- Path B: Multiple Assignment (Slower, requires allocation) ---
    largs := p.splitCommaArray(tks[:eqPos])
    val := reflect.ValueOf(expr.result)
    isSlice := val.IsValid() && val.Kind() == reflect.Slice
    numResults := 1
    if isSlice {
        numResults = val.Len()
    }
    if len(largs) > numResults && numResults > 1 {
        expr.errVal = fmt.Errorf("not enough values to unpack for assignment")
        expr.evalError = true
        return
    }

    for i, tokens := range largs {
        valueToSet := any(nil)
        if i < numResults {
            if isSlice {
                valueToSet = val.Index(i).Interface()
            } else {
                valueToSet = expr.result
            }
        }
        assignee := tokens
        la := len(assignee)

        if la == 1 { // a = val
            vset(&assignee[0], lfs, lident, assignee[0].tokText, valueToSet)
            continue
        }
        if la == 3 && assignee[1].tokType == SYM_DOT { // a.f = val
            err := handleFieldAssignment(lfs, rfs, lident, assignee[0], assignee[2].tokText, valueToSet)
            if err != nil {
                expr.errVal = err
                expr.evalError = true
            }
            continue
        }
        if la > 3 && assignee[1].tokType == LeftSBrace {
            // Find the MATCHING right bracket for the opening '[' at position 1
            bracketDepth := 1
            matchingRbPos := -1
            for i := 2; i < la && bracketDepth > 0; i++ {
                if assignee[i].tokType == LeftSBrace {
                    bracketDepth++
                } else if assignee[i].tokType == RightSBrace {
                    bracketDepth--
                    if bracketDepth == 0 {
                        matchingRbPos = i
                        break
                    }
                }
            }

            // Check for additional '[' tokens AFTER the matching closing ']' to detect multi-dimensional access
            hasSecondBracket := false
            if matchingRbPos != -1 && matchingRbPos+1 < la {
                for i := matchingRbPos + 1; i < la; i++ {
                    if assignee[i].tokType == LeftSBrace {
                        hasSecondBracket = true
                        break
                    }
                }
            }

            // If we have multiple bracket pairs, use complex assignment path
            if hasSecondBracket {
                if F_EnableComplexAssignments {
                    chain, err := p.parseAccessChain(assignee, lfs, lident, rfs, rident)
                    if err != nil {
                        expr.errVal = err
                        expr.evalError = true
                        return
                    }
                    err = p.processAssignment(chain, valueToSet, lident)
                    if err != nil {
                        expr.errVal = err
                        expr.evalError = true
                        return
                    }
                    continue
                } else {
                    expr.errVal = fmt.Errorf("deeply nested assignments are not enabled; use F_EnableComplexAssignments=true")
                    expr.evalError = true
                    return
                }
            }

            // For single-dimensional assignment, find the LAST right bracket
            rbPos := -1
            for i := la - 1; i >= 2; i-- {
                if assignee[i].tokType == RightSBrace {
                    rbPos = i
                    break
                }
            }

            if rbPos != -1 {
                // Check for a[k].f = val
                if rbPos+2 < la && assignee[rbPos+1].tokType == SYM_DOT {
                    key, err := p.Eval(rfs, assignee[2:rbPos])
                    if err != nil {
                        expr.errVal = fmt.Errorf("could not evaluate index/key: %w", err)
                        expr.evalError = true
                        return
                    }
                    fieldName := assignee[rbPos+2].tokText
                    err = handleMapOrArrayFieldAssignment(lfs, rfs, lident, assignee[0], key, fieldName, valueToSet)
                    if err != nil {
                        expr.errVal = err
                        expr.evalError = true
                    }
                } else { // a[k] = val
                    key, err := p.Eval(rfs, assignee[2:rbPos])
                    if err != nil {
                        expr.errVal = fmt.Errorf("could not evaluate index/key: %w", err)
                        expr.evalError = true
                        return
                    }

                    switch k := key.(type) {
                    case int:
                        if k < 0 {
                            expr.errVal = fmt.Errorf("negative element index: %d", k)
                            expr.evalError = true
                            return
                        }
                        if lfs == rfs {
                            vsetElement(&assignee[0], lfs, lident, assignee[0].tokText, k, valueToSet)
                        } else {
                            vsetElement(nil, lfs, lident, assignee[0].tokText, k, valueToSet)
                        }
                    case string:
                        skey := interpolate(p.namespace, rfs, rident, k)
                        if lfs == rfs {
                            vsetElement(&assignee[0], lfs, lident, assignee[0].tokText, skey, valueToSet)
                        } else {
                            vsetElement(nil, lfs, lident, assignee[0].tokText, skey, valueToSet)
                        }
                    case int64:
                        if k < 0 {
                            expr.errVal = fmt.Errorf("negative element index: %d", k)
                            expr.evalError = true
                            return
                        }
                        if lfs == rfs {
                            vsetElement(&assignee[0], lfs, lident, assignee[0].tokText, int(k), valueToSet)
                        } else {
                            vsetElement(nil, lfs, lident, assignee[0].tokText, int(k), valueToSet)
                        }
                    default:
                        skey := GetAsString(key)
                        if lfs == rfs {
                            vsetElement(&assignee[0], lfs, lident, assignee[0].tokText, skey, valueToSet)
                        } else {
                            vsetElement(nil, lfs, lident, assignee[0].tokText, skey, valueToSet)
                        }
                    }
                }
                continue
            }
        }

        // Fallback for deeply nested assignments
        if F_EnableComplexAssignments {
            chain, err := p.parseAccessChain(assignee, lfs, lident, rfs, rident)
            if err != nil {
                expr.errVal = err
                expr.evalError = true
                return
            }
            err = p.processAssignment(chain, valueToSet, lident)
            if err != nil {
                expr.errVal = err
                expr.evalError = true
                return
            }
        } else {
            expr.errVal = fmt.Errorf("deeply nested assignments are not enabled; use F_EnableComplexAssignments=true")
            expr.evalError = true
            return
        }
    }
}

// tryElementAssign attempts a fast-path assignment for slice or map elements.
// It handles auto-vivification of nil containers. Returns true on success.
func tryElementAssign(container any, key any, value any) bool {
    switch c := container.(type) {
    case map[string]any:
        var skey string
        switch k := key.(type) {
        case string:
            skey = k
        case int:
            skey = intToString(k)
        case uint:
            skey = strconv.FormatUint(uint64(k), 10)
        case int64:
            skey = strconv.FormatInt(k, 10)
        case uint64:
            skey = strconv.FormatUint(k, 10)
        case float64:
            skey = strconv.FormatFloat(k, 'f', -1, 64)
        case *big.Int:
            skey = k.String()
        case *big.Float:
            skey = k.String()
        default:
            skey = fmt.Sprintf("%v", k)
        }
        c[skey] = value
        return true
    case []any:
        idx, ok := key.(int)
        if !ok {
            return false // Index must be an integer for a slice.
        }
        if idx < 0 {
            return false // Negative index is invalid.
        }

        if idx >= len(c) {
            // This path should not be taken for `[]any`, as `growSlice` in the
            // recursive path handles it. But for safety, we'll leave this check.
            return false
        }
        c[idx] = value
        return true
    }
    return false
}

// funcOf is a reflection helper that takes any slice, array, or pointer to one,
// and returns a generic accessor function. This allows the caller to treat
// them as a generic list without needing complex type switches.
func funcOf(slice any) (res struct {
    Len func() int
    Get func(i int) any
}, ok bool) {
    v := reflect.ValueOf(slice)
    for v.Kind() == reflect.Ptr || v.Kind() == reflect.Interface {
        if !v.Elem().IsValid() {
            return res, false
        }
        v = v.Elem()
    }
    if v.Kind() != reflect.Slice && v.Kind() != reflect.Array {
        return res, false
    }
    res.Len = v.Len
    res.Get = func(i int) any { return v.Index(i).Interface() }
    return res, true
}

// typedAssign performs a type-safe assignment for simple variables, mimicking the
// logic of the original `vset` function. It returns true on success.
func typedAssign(v *Variable, value any) bool {
    var ok bool
    switch v.IKind {
    case kdynamic:
        // Dynamic multi-dimensional type - use reflection for type checking
        if v.IValue != nil {
            targetType := reflect.TypeOf(v.IValue)
            valueType := reflect.TypeOf(value)
            if valueType != nil && valueType.AssignableTo(targetType) {
                v.IValue = value
                ok = true
            }
        }
    case kbool:
        if val, isType := value.(bool); isType {
            v.IValue = val
            ok = true
        }
    case kint, kint64:
        if val, isType := value.(int); isType {
            v.IValue = val
            ok = true
        }
    case kuint, kuint64:
        if val, isType := value.(uint); isType {
            v.IValue = val
            ok = true
        }
    case kfloat:
        if val, isType := value.(float64); isType {
            v.IValue = val
            ok = true
        }
    case kstring:
        if val, isType := value.(string); isType {
            v.IValue = val
            ok = true
        }
    case kbyte:
        if val, isType := value.(uint8); isType {
            v.IValue = val
            ok = true
        }
    case kbigi:
        if val, isType := value.(*big.Int); isType {
            v.IValue.(*big.Int).Set(val)
            ok = true
        }
    case kbigf:
        if val, isType := value.(*big.Float); isType {
            v.IValue.(*big.Float).Set(val)
            ok = true
        }
    case ksbool:
        if val, isType := value.([]bool); isType {
            v.IValue = val
            ok = true
        }
    case ksint:
        if val, isType := value.([]int); isType {
            v.IValue = val
            ok = true
        }
    case ksuint:
        if val, isType := value.([]uint); isType {
            v.IValue = val
            ok = true
        }
    case ksfloat:
        if val, isType := value.([]float64); isType {
            v.IValue = val
            ok = true
        }
    case ksstring:
        if val, isType := value.([]string); isType {
            v.IValue = val
            ok = true
        }
    case ksbyte:
        if val, isType := value.([]uint8); isType {
            v.IValue = val
            ok = true
        }
    case ksbigi:
        if val, isType := value.([]*big.Int); isType {
            v.IValue = val
            ok = true
        }
    case ksbigf:
        if val, isType := value.([]*big.Float); isType {
            v.IValue = val
            ok = true
        }
    case ksany:
        if val, isType := value.([]any); isType {
            v.IValue = val
            ok = true
        }
    case kmap:
        if val, isType := value.(map[string]any); isType {
            v.IValue = val
            ok = true
        }
    case knil, kany:
        v.IValue = value
        ok = true
    }
    return ok
}

// processAssignment is the main refactored assignment function.
func (p *leparser) processAssignment(chain Chain, valueToSet any, lident *[]Variable) error {
    // Ensure the root variable exists.
    if chain.BindPos >= uint64(len(*lident)) {
        newident := make([]Variable, chain.BindPos+identGrowthSize)
        copy(newident, *lident)
        *lident = newident
    }

    rootVar := &(*lident)[chain.BindPos]
    if !rootVar.declared {
        rootVar.IName = chain.Name
        rootVar.declared = true

        // struct type inference, as per the original working implementation.
        if valueToSet != nil {
            if reflect.TypeOf(valueToSet).Kind() == reflect.Struct {
                if structName, count := struct_match(valueToSet); count == 1 {
                    rootVar.Kind_override = structName
                }
            }
        }

        // Auto-vivify the root container based on the first access
        if len(chain.Accesses) > 1 {
            switch chain.Accesses[1].Type {
            case AccessMap:
                rootVar.IValue = make(map[string]any)
            case AccessArray:
                rootVar.IValue = make([]any, 0)
            }
        }
    }

    // It returns the (potentially new) value of the container it modified.
    var finalVal reflect.Value
    var err error

    // Call recursive assign, skipping the first access (which is just the variable itself)
    finalVal, err = p.recursiveAssign(reflect.ValueOf(rootVar.IValue), chain.Accesses[1:], valueToSet)
    if err != nil {
        return err
    }

    if finalVal.IsValid() {
        rootVar.IValue = finalVal.Interface()
    } else {
        rootVar.IValue = nil
    }

    return nil
}

func (p *leparser) recursiveAssign(currentVal reflect.Value, accesses []Access, valueToSet any) (reflect.Value, error) {

	// pf("inside RA with acs -> %+v\n",accesses)
	// pf("inside RA with cv  -> [#6]%#v[#-]\n",currentVal)
	// pf("inside RA with val -> %+v\n",valueToSet)

    // Base case: If there are no more access steps, we have the final container.
    // We just need to convert the value we're setting and return it.
    if len(accesses) == 0 {
        var targetType reflect.Type
        if currentVal.IsValid() {
            targetType = currentVal.Type()
        }
        convertedValue, err := convertAssignmentValue(targetType, valueToSet)
        if err != nil {
            return reflect.Value{}, err
        }
        return reflect.ValueOf(convertedValue), nil
    }

    access := accesses[0] // The CURRENT access to process
    remainingAccesses := accesses[1:]

    // If the current value is an interface, recurse into the value it contains.
    if currentVal.IsValid() && currentVal.Kind() == reflect.Interface {
        // If the interface is nil, we can't recurse. The next step (e.g., AccessMap)
        // will handle auto-vivification of a new container.
        if ! currentVal.IsNil() {
            return p.recursiveAssign(currentVal.Elem(), accesses, valueToSet)
		}
    }

    switch access.Type {
    case AccessArray:
        index := access.Key.(int)

        // Grow slice if necessary. This might create a new slice value.
        grownSlice, err := growSlice(currentVal, index, valueToSet)
        if err != nil {
            return reflect.Value{}, err
        }
        currentVal = grownSlice

        // Recursively call on the element.
        elem := currentVal.Index(index)
        modifiedElem, err := p.recursiveAssign(elem, remainingAccesses, valueToSet)
        if err != nil {
            return reflect.Value{}, err
        }

        newSlice := reflect.MakeSlice(currentVal.Type(), currentVal.Len(), currentVal.Cap())
		newSlice=currentVal
		newSlice.Index(index).Set(modifiedElem)
        return newSlice, nil

    case AccessMap:

		var newMap reflect.Value

		// pf("cvk -> %+v\n",currentVal.Kind())
		// pf("(am) accessing %v | ",access.Key)

		if currentVal.Kind() == reflect.Invalid {
			newMap=reflect.MakeMap(reflect.TypeOf(make(map[string]any)))
		} else {
			newMap=currentVal
		}

		// copy from below
        // All non-string keys are converted to strings.
        var skey string
        switch k := access.Key.(type) {
        case string:
            skey = k
        case int:
            skey = intToString(k)
        case uint:
            skey = strconv.FormatUint(uint64(k), 10)
        case int64:
            skey = strconv.FormatInt(k, 10)
        case uint64:
            skey = strconv.FormatUint(k, 10)
        case float64:
            skey = strconv.FormatFloat(k, 'f', -1, 64)
        case *big.Int:
            skey = k.String()
        case *big.Float:
            skey = k.String()
        default:
            skey = fmt.Sprintf("%v", k)
        }
        rkey := reflect.ValueOf(skey)

        // Recursively call on the element.
        elem := newMap.MapIndex(rkey)

		// After retrieving an element, if it's an interface, we must unwrap it
        // before passing it to the next recursive step.
        if elem.IsValid() && elem.Kind() == reflect.Interface {
            elem = elem.Elem()
        }

        modifiedElem, err := p.recursiveAssign(elem, remainingAccesses, valueToSet)
        if err != nil {
            return reflect.Value{}, err
        }

        // Set the (potentially modified) element back into the map.
        newMap.SetMapIndex(rkey, modifiedElem)
        return newMap, nil

    case AccessField:
		// enforce field casing
		access.Field=renameSF(access.Field)
        if !currentVal.IsValid() {
            return reflect.Value{}, fmt.Errorf("cannot access field on nil value")
        }

        // If the struct is not addressable (e.g., from `[]any`), we MUST make a copy
        if !currentVal.CanAddr() {
            currentVal = deepCopyValue(currentVal)
        }

		var field reflect.Value

		if currentVal.Kind()==reflect.Struct {
		    field = currentVal.FieldByName(access.Field)
		} else {
			if currentVal.IsNil() {
            	field = reflect.ValueOf(make(map[string]any))
			}
		}

        if !field.IsValid() {
            return reflect.Value{}, fmt.Errorf("field '%s' not found in struct %v", access.Field, currentVal.Type())
        }

        // Recursively call on the field.
        modifiedField, err := p.recursiveAssign(field, remainingAccesses, valueToSet)
        if err != nil {
            return reflect.Value{}, err
        }

        // BOXING LOGIC: If target is interface, ensure value is boxed.
        finalField := modifiedField
        if field.Type().Kind() == reflect.Interface && modifiedField.IsValid() && modifiedField.Type() != field.Type() {
            if modifiedField.Type().AssignableTo(field.Type()) {
                boxedVal := reflect.New(field.Type()).Elem()
                boxedVal.Set(modifiedField)
                finalField = boxedVal
            } else {
                return reflect.Value{}, fmt.Errorf("type mismatch: cannot assign %v to interface type %v", modifiedField.Type(), field.Type())
            }
        }

        // Set the field on our (now addressable) struct.
		// field.Set(finalField)
		field=finalField
        return currentVal, nil
    }

    return reflect.Value{}, fmt.Errorf("unsupported access type in chain")
}

func (p *leparser) parseAccessChain(tokens []Token, lfs uint32, lident *[]Variable, rfs uint32, rident *[]Variable) (Chain, error) {
    if len(tokens) == 0 || tokens[0].tokType != Identifier {
        return Chain{}, fmt.Errorf("invalid assignee: must start with an identifier")
    }

    var bindpos uint64
    if lfs != rfs {
        bindpos = bind_int(lfs, tokens[0].tokText)
    } else {
        bindpos = tokens[0].bindpos
    }

    chain := Chain{
        Accesses: make([]Access, 0, (len(tokens)+1)/2),
        Name:     tokens[0].tokText,
        BindPos:  bindpos,
    }

    // First access is always a variable
    chain.Accesses = append(chain.Accesses, Access{
        Type:  AccessVariable,
        Field: tokens[0].tokText,
    })

    // Process tokens to build access chain
    i := 1
    for i < len(tokens) {
        switch tokens[i].tokType {
        case LeftSBrace:
            // Handle array/map access with [] notation
            // Find the matching right bracket
            rbPos := -1
            braceCount := 1
            for j := i + 1; j < len(tokens); j++ {
                if tokens[j].tokType == LeftSBrace {
                    braceCount++
                } else if tokens[j].tokType == RightSBrace {
                    braceCount--
                    if braceCount == 0 {
                        rbPos = j
                        break
                    }
                }
            }
            if rbPos == -1 {
                return Chain{}, fmt.Errorf("missing closing bracket")
            }

            // Evaluate the index/key expression
            key, err := p.Eval(rfs, tokens[i+1:rbPos])
            if err != nil {
                return Chain{}, fmt.Errorf("invalid index/key expression: %v", err)
            }

            var accessType AccessType
            if idx, ok := key.(int); ok {
                accessType = AccessArray
                key = idx
            } else {
                accessType = AccessMap
                key = fmt.Sprintf("%v", key)
            }

            // Add array/map access to chain
            chain.Accesses = append(chain.Accesses, Access{
                Type: accessType,
                Key:  key,
            })

            i = rbPos + 1

        case SYM_DOT:
            i++
            if i >= len(tokens) || tokens[i].tokType != Identifier {
                return Chain{}, fmt.Errorf("invalid field access: unexpected token after dot")
            }

            field := renameSF(tokens[i].tokText)

            // Add struct access to chain
            chain.Accesses = append(chain.Accesses, Access{
                Type:  AccessField,
                Field: field,
            })
            i++

        default:
            return Chain{}, fmt.Errorf("unexpected token type in assignment chain: %v", tokens[i].tokText)
        }
    }

    return chain, nil
}

func debugSet(rv reflect.Value) {
	if rv.CanSet() {
		pf(" :- can set\n")
	} else {
		pf(" :- cannot set\n")
	}
}

// deepCopyValue creates a clean, mutable copy of a potentially tainted, unaddressable reflect.Value.
func deepCopyValue(v reflect.Value) reflect.Value {
    if !v.IsValid() {
        return v
    }
    // Create a new, addressable value of the same type to be our clean destination.
    dest := reflect.New(v.Type()).Elem()
    copyHelper(dest, v)
    return dest
}

// copyHelper recursively copies from a source value to a settable destination value.
func copyHelper(dest, src reflect.Value) {
	// pf("copyHelper called with [settable? %v] dest -> %#v\n",dest.CanSet(),dest)
	// pf("copyHelper called with [settable? %v] src  -> %#v\n",src.CanSet(),src)
    if !src.IsValid() {
        return
    }

    switch src.Kind() {
    case reflect.Struct:
        for i := 0; i < src.NumField(); i++ {
            copyHelper(dest.Field(i), src.Field(i))
        }
    case reflect.Slice:
        if !src.IsNil() {
			newSlice := reflect.MakeSlice(src.Type(), src.Len(), src.Cap())
            for i := 0; i < src.Len(); i++ {
                copyHelper(newSlice.Index(i), src.Index(i))
            }
            dest=reflect.ValueOf(newSlice)
		//	reflect.Copy(dest,newSlice)
        }

    case reflect.Map:
        if !src.IsNil() {
            newMap := reflect.MakeMap(src.Type())
            for _, key := range src.MapKeys() {
                newMap.SetMapIndex(deepCopyValue(key), deepCopyValue(src.MapIndex(key)))
            }
            dest.Set(newMap)
        }
    case reflect.Interface:
        if !src.IsNil() {
            // Create a clean copy of the value within the interface.
            copiedElem := deepCopyValue(src.Elem())
            dest.Set(copiedElem)
        }
    case reflect.Ptr:
        if !src.IsNil() {
            newPtr := reflect.New(src.Type().Elem())
            copyHelper(newPtr.Elem(), src.Elem())
            dest.Set(newPtr)
        }
	case reflect.Bool:
		unsafeSet(dest,src.Bool())
	case reflect.Float64:
		unsafeSet(dest,src.Float())
	case reflect.Uint,reflect.Uint64:
		unsafeSet(dest,src.Uint())
	case reflect.Int:
		unsafeSet(dest,src.Int())
	case reflect.String:
		unsafeSet(dest,src.String())
    default:
		unsafeSet(dest,src.Interface())
    }
}<|MERGE_RESOLUTION|>--- conflicted
+++ resolved
@@ -366,10 +366,6 @@
 */
 func handleFieldAssignment(lfs, rfs uint32, lident *[]Variable, varToken Token, fieldName string, value any) error {
 
-<<<<<<< HEAD
-=======
-	// pf("inside HFA\n")
->>>>>>> 60fcddeb
 	// ts is target struct
     ts, found := vget(&varToken, lfs, lident, varToken.tokText)
     if !found {
@@ -392,15 +388,8 @@
 	fieldName=renameSF(fieldName)
 
 	// make a new temporary target struct type to work with and populate it from the original
-<<<<<<< HEAD
     tmp := reflect.New(val.Type()).Elem()
     tmp.Set(val)
-=======
-	// pf("making temp\n")
-    tmp := reflect.New(val.Type()).Elem()
-    tmp.Set(val)
-	// pf("temp make complete\n")
->>>>>>> 60fcddeb
 
 	// get a ref to the required field:
     field := tmp.FieldByName(fieldName)
@@ -408,19 +397,12 @@
         return fmt.Errorf("field %v not found in struct %v", fieldName, varToken.tokText)
     }
 
-<<<<<<< HEAD
-    if !field.CanSet() {
-        field = reflect.NewAt(field.Type(), unsafe.Pointer(field.UnsafeAddr())).Elem()
-    }
-=======
 	// if the field is not public then change ref to a new instance of the field
 	// this may not be right, it's an attempt to remove the taint
 	// pf("settable check\n")
     if !field.CanSet() {
         field = reflect.NewAt(field.Type(), unsafe.Pointer(field.UnsafeAddr())).Elem()
     }
-	// pf("field now settable\n")
->>>>>>> 60fcddeb
 
 	// populate field value from required value in fn arguments
     if value == nil {
@@ -428,13 +410,7 @@
     } else {
         valToSet := reflect.ValueOf(value)
         if valToSet.Type().AssignableTo(field.Type()) {
-<<<<<<< HEAD
             field.Set(valToSet)
-=======
-			// pf("setting field with [%+v]\n",valToSet)
-            field.Set(valToSet)
-			// pf("field set complete\n")
->>>>>>> 60fcddeb
         } else {
             return fmt.Errorf("cannot assign result (%T) to %v.%v (%v)", value, varToken.tokText, fieldName, field.Type())
         }
